import actions from '../redux/actionCreators';
import {
  registerUser,
  deregisterUser,
  registerHost,
  deregisterHost,
  assignHost,
} from '../services/RegistrationServices';
import reduxStore from '../redux/store';

export const handleRegisterClient = async (containerRef) => {
  const credential = JSON.parse(window.electron.store.get('credential'));
  const did = window.electron.store.get('did');
  if (credential && did) {
    const response = await registerUser(did, credential);
    const { access_token } = response;
    const assignmentRes = await assignHost(access_token, did);
    if (assignmentRes) {
      const { queue } = assignmentRes;
      if (queue == '') {
        throw new Error('No host available');
      }
      window.electron.startPublisher(queue, containerRef);
      actions.setCredential(credential);
      actions.setUserAccessToken(access_token);
<<<<<<< HEAD
      console.log('host assigned');
=======
      const accessToken = reduxStore.getState().accountUser.userAccessToken;
      console.log('host assigned')
>>>>>>> b341dea5
    } else {
      throw new Error('Host assignment failed');
    }
  } else {
    throw new Error('Credential not found');
  }
};

export const handleRegisterHost = async () => {
  const credential = JSON.parse(window.electron.store.get('credential'));
  const did = window.electron.store.get('did');
  if (credential && did) {
    actions.setCredential(credential);
    const response = await registerHost(did, credential);
    const { access_token } = response;
    actions.setHostAccessToken(access_token);
    if (response) {
      window.electron.startConsumer(did);
    } else {
      throw new Error('Host registration failed');
    }
  } else {
    throw new Error('Credential not found');
  }
};

export const handleDeregisterClient = async () => {
  const did = window.electron.store.get('did');
  const accessToken = reduxStore.getState().accountUser.userAccessToken;
  const response = await deregisterUser(accessToken, did);
  if (response && response.ok) {
    actions.setUserAccessToken('');
    window.electron.stopPublisher();
  } else {
    throw new Error('Deregistration failed');
  }
};

export const handleDeregisterHost = async () => {
  const did = window.electron.store.get('did');
  const accessToken = reduxStore.getState().accountUser.hostAccessToken;
  const response = await deregisterHost(accessToken, did);
  if (response && response.ok) {
    actions.setHostAccessToken('');
  } else {
    throw new Error('Deregistration failed');
  }
};<|MERGE_RESOLUTION|>--- conflicted
+++ resolved
@@ -23,12 +23,8 @@
       window.electron.startPublisher(queue, containerRef);
       actions.setCredential(credential);
       actions.setUserAccessToken(access_token);
-<<<<<<< HEAD
-      console.log('host assigned');
-=======
       const accessToken = reduxStore.getState().accountUser.userAccessToken;
       console.log('host assigned')
->>>>>>> b341dea5
     } else {
       throw new Error('Host assignment failed');
     }
