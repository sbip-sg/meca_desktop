import actions from '../redux/actionCreators';
import {
  registerUser,
  deregisterUser,
  registerHost,
  deregisterHost,
  assignHost,
} from '../services/RegistrationServices';
import reduxStore from '../redux/store';

export const handleRegisterClient = async () => {
  const credential = JSON.parse(window.electron.store.get('credential'));
  const did = window.electron.store.get('did');
  if (credential && did) {
    const response = await registerUser(did, credential);
    const { access_token } = response;
    const assignmentRes = true;
    // const assignmentRes = await assignHost(access_token, did);
    if (assignmentRes) {
<<<<<<< HEAD
      // const { queue } = assignmentRes;
      // window.electron.startPublisher(queue);
=======
      const { queue } = assignmentRes;
      if (queue == "") {
        throw new Error('No host available');
      }
      window.electron.startPublisher(queue);
>>>>>>> e3ba0462
      actions.setCredential(credential);
      actions.setUserAccessToken(access_token);
      const accessToken = reduxStore.getState().accountUser.userAccessToken;
      console.log('host assigned')
<<<<<<< HEAD
      console.log('accessToken', accessToken)
=======
    } else {
      throw new Error('Host assignment failed');
>>>>>>> e3ba0462
    }
  } else {
    throw new Error('Credential not found');
  }
};

export const handleRegisterHost = async () => {
  const credential = JSON.parse(window.electron.store.get('credential'));
  const did = window.electron.store.get('did');
  if (credential && did) {
    actions.setCredential(credential);
    const response = await registerHost(did, credential);
    const { access_token } = response;
    actions.setHostAccessToken(access_token);
    if (response) {
      window.electron.startConsumer(did);
    } else {
      throw new Error('Host registration failed');
    }
  } else {
    throw new Error('Credential not found');
  }
};

export const handleDeregisterClient = async () => {
  const did = window.electron.store.get('did');
  const accessToken = reduxStore.getState().accountUser.userAccessToken;
  const response = await deregisterUser(accessToken, did);
  if (response && response.ok) {
    actions.setUserAccessToken('');
  } else {
    throw new Error('Deregistration failed');
  }
};

export const handleDeregisterHost = async () => {
  const did = window.electron.store.get('did');
  const accessToken = reduxStore.getState().accountUser.hostAccessToken;
  const response = await deregisterHost(accessToken, did);
  if (response && response.ok) {
    actions.setHostAccessToken('');
  } else {
    throw new Error('Deregistration failed');
  }
};<|MERGE_RESOLUTION|>--- conflicted
+++ resolved
@@ -17,26 +17,17 @@
     const assignmentRes = true;
     // const assignmentRes = await assignHost(access_token, did);
     if (assignmentRes) {
-<<<<<<< HEAD
-      // const { queue } = assignmentRes;
-      // window.electron.startPublisher(queue);
-=======
       const { queue } = assignmentRes;
       if (queue == "") {
         throw new Error('No host available');
       }
       window.electron.startPublisher(queue);
->>>>>>> e3ba0462
       actions.setCredential(credential);
       actions.setUserAccessToken(access_token);
       const accessToken = reduxStore.getState().accountUser.userAccessToken;
       console.log('host assigned')
-<<<<<<< HEAD
-      console.log('accessToken', accessToken)
-=======
     } else {
       throw new Error('Host assignment failed');
->>>>>>> e3ba0462
     }
   } else {
     throw new Error('Credential not found');
