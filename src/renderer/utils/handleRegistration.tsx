import actions from '../redux/actionCreators';
import {
  registerHost,
  deregisterHost,
} from '../services/RegistrationServices';
import reduxStore from '../redux/store';
import {
  pauseExecutor,
  unpauseExecutor,
} from 'renderer/services/ExecutorServices';

<<<<<<< HEAD
//TODO move assignhost
export const handleRegisterClient = async (containerRef: string) => {
  console.log('handleRegisterClient');
  const credential = JSON.parse(window.electron.store.get('credential'));
  const did = window.electron.store.get('did');
  if (credential && did) {
    console.log(credential, did);
    const response = await registerUser(did, credential);
    console.log('responseclient', response);
    const { access_token } = response;
    const assignmentRes = await assignHost(access_token, did);
    if (assignmentRes) {
      const { queue } = assignmentRes;
      if (queue == '') {
        throw new Error('No host available');
      }
      window.electron.startPublisher(queue, containerRef);
      actions.setCredential(credential);
      actions.setUserAccessToken(access_token);
      console.log('host assigned');
    } else {
      throw new Error('Host assignment failed');
    }
  } else {
    throw new Error('Credential not found');
  }
};

=======
>>>>>>> 95bcb7b3
export const handleRegisterHost = async () => {

  console.log('handleRegisterHost');
  const credential = JSON.parse(window.electron.store.get('credential'));
  const did = window.electron.store.get('did');
  if (credential && did) {
    console.log(credential, did);
    actions.setCredential(credential);
    const response = await registerHost(did, credential);
    const { access_token } = response;
    actions.setHostAccessToken(access_token);
    const unpauseResponse = await unpauseExecutor();
    console.log(unpauseResponse)
    if (response) {
      window.electron.startConsumer(did);
    } else {
      throw new Error('Host registration failed');
    }
  } else {
    throw new Error('Credential not found');
  }
};

export const handleDeregisterHost = async () => {
  const did = window.electron.store.get('did');
  const accessToken = reduxStore.getState().accountUser.hostAccessToken;
  const pauseResponse = await pauseExecutor();
  console.log('pauseResponse from disabling sharing', pauseResponse);
  const response = await deregisterHost(accessToken, did);
  if (response && response.ok) {
    actions.setHostAccessToken('');
<<<<<<< HEAD
    console.log('deregistersuccess', response);
=======
    window.electron.stopConsumer(did);
>>>>>>> 95bcb7b3
  } else {
    throw new Error('Deregistration failed');
  }
};<|MERGE_RESOLUTION|>--- conflicted
+++ resolved
@@ -4,42 +4,7 @@
   deregisterHost,
 } from '../services/RegistrationServices';
 import reduxStore from '../redux/store';
-import {
-  pauseExecutor,
-  unpauseExecutor,
-} from 'renderer/services/ExecutorServices';
 
-<<<<<<< HEAD
-//TODO move assignhost
-export const handleRegisterClient = async (containerRef: string) => {
-  console.log('handleRegisterClient');
-  const credential = JSON.parse(window.electron.store.get('credential'));
-  const did = window.electron.store.get('did');
-  if (credential && did) {
-    console.log(credential, did);
-    const response = await registerUser(did, credential);
-    console.log('responseclient', response);
-    const { access_token } = response;
-    const assignmentRes = await assignHost(access_token, did);
-    if (assignmentRes) {
-      const { queue } = assignmentRes;
-      if (queue == '') {
-        throw new Error('No host available');
-      }
-      window.electron.startPublisher(queue, containerRef);
-      actions.setCredential(credential);
-      actions.setUserAccessToken(access_token);
-      console.log('host assigned');
-    } else {
-      throw new Error('Host assignment failed');
-    }
-  } else {
-    throw new Error('Credential not found');
-  }
-};
-
-=======
->>>>>>> 95bcb7b3
 export const handleRegisterHost = async () => {
 
   console.log('handleRegisterHost');
@@ -71,11 +36,7 @@
   const response = await deregisterHost(accessToken, did);
   if (response && response.ok) {
     actions.setHostAccessToken('');
-<<<<<<< HEAD
-    console.log('deregistersuccess', response);
-=======
     window.electron.stopConsumer(did);
->>>>>>> 95bcb7b3
   } else {
     throw new Error('Deregistration failed');
   }
