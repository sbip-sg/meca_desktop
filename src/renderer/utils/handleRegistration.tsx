import actions from '../redux/actionCreators';
import {
  registerUser,
  deregisterUser,
  registerHost,
  deregisterHost,
  assignHost,
} from '../services/RegistrationServices';
import reduxStore from '../redux/store';

//TODO move assignhost
export const handleRegisterClient = async (containerRef: string) => {
  const credential = JSON.parse(window.electron.store.get('credential'));
  const did = window.electron.store.get('did');
  if (credential && did) {
    const response = await registerUser(did, credential);
<<<<<<< HEAD
    console.log('client registration response', response);
=======
>>>>>>> 175a55a7
    const { access_token } = response;
    const assignmentRes = await assignHost(access_token, did);
    if (assignmentRes) {
      const { queue } = assignmentRes;
      if (queue == '') {
        throw new Error('No host available');
      }
      window.electron.startPublisher(queue, containerRef);
      actions.setCredential(credential);
      actions.setUserAccessToken(access_token);
<<<<<<< HEAD
      const accessToken = reduxStore.getState().accountUser.userAccessToken;
      console.log('host assigned');
=======
      console.log('host assigned')
>>>>>>> 175a55a7
    } else {
      throw new Error('Host assignment failed');
    }
  } else {
    throw new Error('Credential not found');
  }
};

export const handleRegisterHost = async () => {
  const credential = JSON.parse(window.electron.store.get('credential'));
  const did = window.electron.store.get('did');
  if (credential && did) {
    actions.setCredential(credential);
    const response = await registerHost(did, credential);
<<<<<<< HEAD
    console.log('host registration response', response);
=======
>>>>>>> 175a55a7
    const { access_token } = response;
    actions.setHostAccessToken(access_token);
    if (response) {
      window.electron.startConsumer(did);
    } else {
      throw new Error('Host registration failed');
    }
  } else {
    throw new Error('Credential not found');
  }
};

export const handleDeregisterClient = async () => {
  const did = window.electron.store.get('did');
  const accessToken = reduxStore.getState().accountUser.userAccessToken;
  const response = await deregisterUser(accessToken, did);
  if (response && response.ok) {
    actions.setUserAccessToken('');
    window.electron.stopPublisher();
  } else {
    throw new Error('Deregistration failed');
  }
};

export const handleDeregisterHost = async () => {
  const did = window.electron.store.get('did');
  const accessToken = reduxStore.getState().accountUser.hostAccessToken;
  const response = await deregisterHost(accessToken, did);
  if (response && response.ok) {
    actions.setHostAccessToken('');
  } else {
    throw new Error('Deregistration failed');
  }
};<|MERGE_RESOLUTION|>--- conflicted
+++ resolved
@@ -14,10 +14,6 @@
   const did = window.electron.store.get('did');
   if (credential && did) {
     const response = await registerUser(did, credential);
-<<<<<<< HEAD
-    console.log('client registration response', response);
-=======
->>>>>>> 175a55a7
     const { access_token } = response;
     const assignmentRes = await assignHost(access_token, did);
     if (assignmentRes) {
@@ -28,12 +24,7 @@
       window.electron.startPublisher(queue, containerRef);
       actions.setCredential(credential);
       actions.setUserAccessToken(access_token);
-<<<<<<< HEAD
-      const accessToken = reduxStore.getState().accountUser.userAccessToken;
-      console.log('host assigned');
-=======
       console.log('host assigned')
->>>>>>> 175a55a7
     } else {
       throw new Error('Host assignment failed');
     }
@@ -48,10 +39,6 @@
   if (credential && did) {
     actions.setCredential(credential);
     const response = await registerHost(did, credential);
-<<<<<<< HEAD
-    console.log('host registration response', response);
-=======
->>>>>>> 175a55a7
     const { access_token } = response;
     actions.setHostAccessToken(access_token);
     if (response) {
