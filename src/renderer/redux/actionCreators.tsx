import { bindActionCreators, ActionCreator, AnyAction } from 'redux';
import reduxStore from './store';

const setAuthenticated: ActionCreator<AnyAction> = (payload: boolean) => ({
  type: 'setAuthenticated',
  payload,
});

const setAccessToken: ActionCreator<AnyAction> = (payload: string) => ({
  type: 'setAccessToken',
  payload,
});

const setRefreshToken: ActionCreator<AnyAction> = (payload: string) => ({
  type: 'setRefreshToken',
  payload,
});

const addJob: ActionCreator<AnyAction> = (id: string, content: string) => ({
  type: 'addJob',
  id,
  content,
});

const setJobs: ActionCreator<AnyAction> = (payload: any) => ({
  type: 'setJobs',
  payload,
});

const addJobResults: ActionCreator<AnyAction> = (
  id: string,
  content: string
) => ({ type: 'addJobResults', id, content });

const setJobResults: ActionCreator<AnyAction> = (payload: any) => ({
  type: 'setJobResults',
  payload,
});

const setColor: ActionCreator<AnyAction> = (payload: any) => ({
  type: 'setColor',
  payload,
});

const setImportingAccount: ActionCreator<AnyAction> = (payload: any) => ({
  type: 'setImportingAccount',
  payload,
});

const setDataEntry: ActionCreator<AnyAction> = (payload: any) => ({
  type: 'setDataEntry',
  payload,
});

const setDeviceStats: ActionCreator<AnyAction> = (payload: any) => ({
  type: 'setDeviceStats',
  payload,
});

<<<<<<< HEAD
const setSDKProvider: ActionCreator<AnyAction> = (payload: any) => ({
  type: 'setSDKProvider',
  payload,
});

const setSDKProviderConnected: ActionCreator<AnyAction> = (payload: any) => ({
  type: 'setSDKProviderConnected',
  payload,
});

const setPaymentAccounts: ActionCreator<AnyAction> = (payload: any) => ({
  type: 'setPaymentAccounts',
  payload,
});

const setPaymentChainId: ActionCreator<AnyAction> = (payload: any) => ({
  type: 'setPaymentChainId',
=======
const addToDownloaded: ActionCreator<AnyAction> = (payload: any) => ({
  type: 'addToDownloaded',
  payload,
});

const removeFromDownloaded: ActionCreator<AnyAction> = (payload: any) => ({
  type: 'removeFromDownloaded',
  payload,
});

const addToBuilt: ActionCreator<AnyAction> = (payload: any) => ({
  type: 'addToBuilt',
  payload,
});

const removeFromBuilt: ActionCreator<AnyAction> = (payload: any) => ({
  type: 'removeFromBuilt',
  payload,
});

const addToTested: ActionCreator<AnyAction> = (payload: any) => ({
  type: 'addToTested',
  payload,
});

const removeFromTested: ActionCreator<AnyAction> = (payload: any) => ({
  type: 'removeFromTested',
  payload,
});

const addToActivated: ActionCreator<AnyAction> = (payload: any) => ({
  type: 'addToActivated',
  payload,
});

const removeFromActivated: ActionCreator<AnyAction> = (payload: any) => ({
  type: 'removeFromActivated',
>>>>>>> 03424aad
  payload,
});

const boundToDoActions = bindActionCreators(
  {
    setAuthenticated,
    setAccessToken,
    setRefreshToken,
    addJob,
    setJobs,
    addJobResults,
    setJobResults,
    setColor,
    setDataEntry,
    setImportingAccount,
    setDeviceStats,
<<<<<<< HEAD
    setSDKProvider,
    setSDKProviderConnected,
    setPaymentAccounts,
    setPaymentChainId,
=======
    addToDownloaded,
    removeFromDownloaded,
    addToBuilt,
    removeFromBuilt,
    addToTested,
    removeFromTested,
    addToActivated,
    removeFromActivated,
>>>>>>> 03424aad
  },
  reduxStore.dispatch
);

export default boundToDoActions;<|MERGE_RESOLUTION|>--- conflicted
+++ resolved
@@ -57,7 +57,6 @@
   payload,
 });
 
-<<<<<<< HEAD
 const setSDKProvider: ActionCreator<AnyAction> = (payload: any) => ({
   type: 'setSDKProvider',
   payload,
@@ -75,7 +74,9 @@
 
 const setPaymentChainId: ActionCreator<AnyAction> = (payload: any) => ({
   type: 'setPaymentChainId',
-=======
+  payload,
+});
+
 const addToDownloaded: ActionCreator<AnyAction> = (payload: any) => ({
   type: 'addToDownloaded',
   payload,
@@ -113,7 +114,6 @@
 
 const removeFromActivated: ActionCreator<AnyAction> = (payload: any) => ({
   type: 'removeFromActivated',
->>>>>>> 03424aad
   payload,
 });
 
@@ -130,12 +130,10 @@
     setDataEntry,
     setImportingAccount,
     setDeviceStats,
-<<<<<<< HEAD
     setSDKProvider,
     setSDKProviderConnected,
     setPaymentAccounts,
     setPaymentChainId,
-=======
     addToDownloaded,
     removeFromDownloaded,
     addToBuilt,
@@ -144,7 +142,6 @@
     removeFromTested,
     addToActivated,
     removeFromActivated,
->>>>>>> 03424aad
   },
   reduxStore.dispatch
 );
