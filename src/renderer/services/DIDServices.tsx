--- conflicted
+++ resolved
@@ -3,11 +3,7 @@
 
 export async function createKeyPair() {
   try {
-<<<<<<< HEAD
-    const response = await fetch(`${url}/api/v1/did/genkey`, {
-=======
     const response = await fetch(verifier_url + '/api/v1/did/genkey', {
->>>>>>> b341dea5
       method: 'GET',
     });
 
@@ -25,11 +21,7 @@
 }
 
 export async function addPublicKey(publicKey: string): Promise<string> {
-<<<<<<< HEAD
-  const response = await fetch(`${url}/api/v1/did/addPublicKey`, {
-=======
   const response = await fetch(verifier_url + '/api/v1/did/addPublicKey', {
->>>>>>> b341dea5
     method: 'POST',
     headers: {
       'Content-Type': 'application/json',
@@ -43,15 +35,8 @@
   return data as string; // contains DID
 }
 
-<<<<<<< HEAD
-export async function verifyCredential(
-  verifyCredentialRequest: any
-): Promise<any> {
-  const response = await fetch(`${url}/api/v1/did/verify`, {
-=======
 export async function verifyCredential(verifyCredentialRequest: any): Promise<any> {
   const response = await fetch(verifier_url + '/api/v1/did/verify', {
->>>>>>> b341dea5
     method: 'POST',
     headers: {
       'Content-Type': 'application/json',
@@ -71,11 +56,7 @@
   createCredentialRequest: any
 ): Promise<any> {
   try {
-<<<<<<< HEAD
-    const response = await fetch(`${url}api/v1/did/create`, {
-=======
     const response = await fetch(issuer_url + 'api/v1/did/create', {
->>>>>>> b341dea5
       method: 'POST',
       headers: {
         'Content-Type': 'application/json',
