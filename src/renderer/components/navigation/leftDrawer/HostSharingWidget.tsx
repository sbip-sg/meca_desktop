import { Box } from '@mui/material';
import { useEffect, useState } from 'react';
import CircularProgress from '@mui/material/CircularProgress';
import { styled } from '@mui/material/styles';
import {
  handleActivateHost,
  handleDeactivateHost,
} from 'renderer/components/componentsCommon/handleRegistration';
import {
  updateConfig,
  getResourceStats,
  unpauseExecutor,
  pauseExecutor,
} from 'renderer/services/ExecutorServices';
import { waitForTasks } from 'renderer/services/HostContractService';
import { ContainerName } from 'common/dockerNames';
import reduxStore from 'renderer/redux/store';
import Transitions from '../../../utils/Transition';
import PreSharingEnabledComponent from './HostSharingWidgetComponent/PreSharingEnabledComponent';
import PostSharingEnabledComponent from './HostSharingWidgetComponent/PostSharingEnabledComponent';
import actions from '../../../redux/actionCreators';
import ErrorDialog from '../../componentsCommon/ErrorDialogue';

const HostSharingWidget = () => {
  const [isLoading, setIsLoading] = useState(false);
  const [errorDialogOpen, setErrorDialogOpen] = useState(false);
  const [errorMessage, setErrorMessage] = useState('');
  const [deviceHasGpu, setDeviceHasGpu] = useState(false);
  const [initialResourcesLog, setInitialResourcesLog] = useState({
    total_cpu: 0,
    total_mem: 0,
    used_cpu: 0,
    used_mem: 0,
    task_cpu: 0,
    task_mem: 0,
    task_used_cpu: 0,
    task_used_mem: 0,
    gpu_model: '',
    task_gpu: 0,
    task_used_gpu: 0,
  });
  const handleCloseErrorDialog = () => {
    setErrorDialogOpen(false);
  };

  let initialExecutorSettings = {
    option: 'low',
    cpu_cores: 1,
    memory_mb: 2048,
    gpus: 0,
  };
  const initialIsExecutorSettingsSaved =
    window.electron.store.get('isExecutorSettingsSaved') === 'true';
  if (window.electron.store.get('isExecutorSettingsSaved') === null) {
    window.electron.store.set('isExecutorSettingsSaved', 'true');
  }
  if (window.electron.store.get('executorSettings') === null) {
    window.electron.store.set('executorSettings', initialExecutorSettings);
  }
  if (window.electron.store.get('isExecutorSettingsSaved') === 'true') {
    initialExecutorSettings = JSON.parse(
      window.electron.store.get('executorSettings')
    );
  }

  useEffect(() => {
    setIsLoading(true);
    handleRetrieveDeviceStats();
  }, [deviceHasGpu]);

  const handleRetrieveDeviceStats = async () => {
    let success = false;
    const maxRetries = 10;
    const retryInterval = 500;

    for (let i = 0; i < maxRetries && !success; i++) {
      try {
        await unpauseExecutor();
        const resourceStats = await getResourceStats();
        const totalCpuCores = resourceStats.total_cpu;
        const totalMem = resourceStats.total_mem;
        const totalGpus = resourceStats.task_gpu;
        const gpuModel = resourceStats.gpu_model;
        console.log("gpuModel", gpuModel)
        actions.setDeviceStats({
          totalCpuCores,
          totalMem,
          totalGpus,
          gpuModel,
        });
        await pauseExecutor();
        success = true;
        setIsLoading(false);
      } catch (error) {
        setErrorMessage(`Error retrieving device stats: ${error}`);
        setErrorDialogOpen(true);
        if (i < maxRetries - 1) {
          console.log(`Retrying in ${retryInterval / 1000} seconds...`);
          await new Promise((resolve) => {
            setTimeout(resolve, retryInterval);
          });
        }
      }
    }
    if (!success) {
      console.error('Failed to retrieve device stats after several retries.');
      setIsLoading(false);
    }
  };

  const [isExecutorSettingsSaved, setIsExecutorSettingsSaved] = useState(
    initialIsExecutorSettingsSaved
  );

  const [executorSettings, setExecutorSettings] = useState(
    initialExecutorSettings
  );

  const [resourceSharingEnabled, setResourceSharingEnabled] =
    useState<Boolean>(false);

  const handleEnableResourceSharing = async () => {
    setIsLoading(true);
    const containerName = ContainerName.MECA_EXECUTOR_1;
    try {
      const containerExist = await window.electron.checkContainerExist(
        containerName
      );
      if (containerExist) {
        const hasGpuSupport = await window.electron.checkContainerGpuSupport(
          containerName
        );
        if (hasGpuSupport && !deviceHasGpu) {
          setErrorMessage(
            'Failed to start the container: GPU not detected or unavailable.'
          );
          setErrorDialogOpen(true);
        } else {
          await updateConfig({
            cpu: executorSettings.cpu_cores,
            mem: executorSettings.memory_mb,
          });
          await handleActivateHost(100, 0);
          const towerAddresses =
            reduxStore.getState().towerListReducer.registered;
          const hostEncryptionPrivateKey =
            window.electron.store.get('privateKey');
          await waitForTasks(towerAddresses, hostEncryptionPrivateKey, 10, {
            cpu: executorSettings.cpu_cores,
            mem: executorSettings.memory_mb,
            gpu: executorSettings.gpus,
          });
          const initialResources = await getResourceStats();
          setInitialResourcesLog(initialResources);
          setResourceSharingEnabled(true);
        }
      }
    } catch (error) {
      setErrorMessage(`${error}`);
      setErrorDialogOpen(true);
    } finally {
      setIsLoading(false);
    }
  };

  const handleDisableResourceSharing = async () => {
    setIsLoading(true);
<<<<<<< HEAD
    await handleDeactivateHost();
    setResourceSharingEnabled(false);
=======
    try {
      await handleDeregisterHost();
      setResourceSharingEnabled(false);
    } catch (error) {
      setErrorMessage(`${error}`);
      setErrorDialogOpen(true);
    }
>>>>>>> e3af5769
    setIsLoading(false);
  };

  const BlurredBackground = styled('div')({
    position: 'absolute',
    width: '100%',
    height: '100%',
    top: 0,
    left: 0,
    backdropFilter: 'blur(5px)',
    zIndex: -1,
  });

  return (
    <Box
      id="transition-widget-wrapper"
      sx={{
        height: '100%',
        width: '100%',
        display: 'flex',
      }}
    >
      {isLoading && (
        <>
          <BlurredBackground />
          <Transitions duration={1}>
            <CircularProgress
              style={{
                color: 'secondary.main',
                position: 'absolute',
                width: '2.5rem',
                height: '2.5rem',
                left: '50%',
                top: '50%',
                translate: '-1.25rem -1.25rem',
              }}
            />
          </Transitions>
        </>
      )}
      <Box
        id="widget-wrapper"
        sx={{
          width: '100%',
          height: '100%',
          opacity: isLoading ? 0.2 : 1,
          transition: 'opacity 0.5s ease',
          display: 'flex',
          justifyContent: 'center',
        }}
      >
        {!resourceSharingEnabled ? (
          <PreSharingEnabledComponent
            handleEnableResourceSharing={handleEnableResourceSharing}
            isLoading={isLoading}
            setIsLoading={setIsLoading}
            isExecutorSettingsSaved={isExecutorSettingsSaved}
            setIsExecutorSettingsSaved={setIsExecutorSettingsSaved}
            executorSettings={executorSettings}
            setExecutorSettings={setExecutorSettings}
            setDeviceHasGpu={setDeviceHasGpu}
          />
        ) : (
          <PostSharingEnabledComponent
            handleDisableResourceSharing={handleDisableResourceSharing}
            isLoading={isLoading}
            initialResourcesLog={initialResourcesLog}
          />
        )}
      </Box>
      <ErrorDialog
        open={errorDialogOpen}
        onClose={handleCloseErrorDialog}
        errorMessage={errorMessage}
      />
    </Box>
  );
};

export default HostSharingWidget;<|MERGE_RESOLUTION|>--- conflicted
+++ resolved
@@ -165,18 +165,13 @@
 
   const handleDisableResourceSharing = async () => {
     setIsLoading(true);
-<<<<<<< HEAD
-    await handleDeactivateHost();
-    setResourceSharingEnabled(false);
-=======
     try {
-      await handleDeregisterHost();
+      await handleDeactivateHost();
       setResourceSharingEnabled(false);
     } catch (error) {
       setErrorMessage(`${error}`);
       setErrorDialogOpen(true);
     }
->>>>>>> e3af5769
     setIsLoading(false);
   };
 
