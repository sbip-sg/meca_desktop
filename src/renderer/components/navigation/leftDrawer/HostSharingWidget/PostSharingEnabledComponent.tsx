import { Box, Typography, Button, Grid, Stack } from '@mui/material';
import { useState, useEffect } from 'react';
import { getResourceStats } from 'renderer/services/ExecutorServices';
import WifiTetheringIcon from '@mui/icons-material/WifiTethering';

interface ResourcesLog {
  total_cpu: number;
  total_mem: number;
  used_cpu: number;
  used_mem: number;
  task_cpu: number;
  task_mem: number;
  task_used_cpu: number;
  task_used_mem: number;
}

const InfoItem = ({ caption, detail }) => {
  return (
    <Box
      sx={{
        display: 'flex',
        justifyContent: 'space-between',
        padding: '0.7rem 0 0rem 0',
      }}
    >
      <Typography
        fontWeight="500"
        variant="h4"
        fontSize="13px"
        textAlign="left"
      >
        {caption}
      </Typography>
      <Typography
        fontWeight="700"
        variant="h4"
        fontSize="13px"
        textAlign="right"
      >
        {detail}
      </Typography>
    </Box>
  );
};
const PostSharingEnabledComponent = ({
  handleDisableResourceSharing,
  isLoading,
  setIsLoading,
  initialResourcesLog,
}) => {
  const [resourcesLog, setResourcesLog] =
    useState<ResourcesLog>(initialResourcesLog);

  useEffect(() => {
    const interval = setInterval(async () => {
      const fetchResource = async () => {
        const resources = await getResourceStats();
<<<<<<< HEAD
        if (resources.success) {
=======
        if (Object.keys(resources).length === Object.keys(initialResourcesLog).length) {
>>>>>>> af7ff5c3
          setResourcesLog(resources);
        }
      };
      fetchResource();
    }, 1000);
    return () => clearInterval(interval);
  }, []);

  return (
    <Stack
      width="100%"
      sx={{
        display: 'flex',
        justifyContent: 'center',
        alignItems: 'center',
      }}
    >
      <Stack sx={{ width: '100%', padding: '1.5rem 1.5rem 0 1.5rem' }}>
        <Box
          sx={{
            display: 'flex',
            justifyContent: 'center',
            alignItems: 'center',
            padding: '0.7rem 0 0.7rem 0',
            color: 'primary.main',
          }}
        >
          <WifiTetheringIcon
            style={{ fontSize: '32px', paddingRight: '0.5rem' }}
          />
          <Typography
            width="100%"
            variant="body2"
            fontSize="14px"
            textAlign="start"
            style={{ fontWeight: '600', paddingTop: '0.2rem' }}
          >
            You are sharing compute resource!
          </Typography>
        </Box>

        <InfoItem caption="Session ID" detail="01H65Y8SMXXCZQ" />
        <InfoItem
          caption="Total CPU Cores"
          detail={`${resourcesLog.total_cpu}`}
        />
        <InfoItem
          caption="Total Memory (MB)"
          detail={`${resourcesLog.total_mem}`}
        />
        <InfoItem
          caption="Allocated CPU Cores"
          detail={`${resourcesLog.task_cpu}`}
        />
        <InfoItem
          caption="Allocated Memory (MB)"
          detail={`${resourcesLog.task_mem}`}
        />
        <InfoItem
          caption="CPU Utilization (%)"
          detail={`${resourcesLog.used_cpu}`}
        />
        <InfoItem
          caption="Memory Utilization (%)"
          detail={`${resourcesLog.used_mem}`}
        />
        <InfoItem
          caption="Task Used CPU"
          detail={`${resourcesLog.task_used_cpu}`}
        />
        <InfoItem
          caption="Task Used Memory"
          detail={`${resourcesLog.task_used_mem}`}
        />
      </Stack>
      <Grid
        container
        item
        sx={{ justifyContent: 'center', padding: '2rem 1.5rem 2rem 1.5rem' }}
      >
        <Grid container item xs={12} sx={{ padding: '0 0 0 0rem' }}>
          <Button
            onClick={handleDisableResourceSharing}
            sx={{
              width: '100%',
              padding: '0.6rem',
              color: isLoading ? 'primary.main' : 'inherit',
              backgroundColor: isLoading
                ? 'background.paper'
                : 'secondary.contrastText',
            }}
          >
            <Typography
              style={{
                fontSize: '15px',
                textAlign: 'center',
                fontWeight: 600,
                // letterSpacing: '0.05em',
              }}
            >
              Disable Resource&nbsp;Sharing
            </Typography>
          </Button>
        </Grid>
      </Grid>
    </Stack>
  );
};

export default PostSharingEnabledComponent;<|MERGE_RESOLUTION|>--- conflicted
+++ resolved
@@ -55,11 +55,7 @@
     const interval = setInterval(async () => {
       const fetchResource = async () => {
         const resources = await getResourceStats();
-<<<<<<< HEAD
-        if (resources.success) {
-=======
         if (Object.keys(resources).length === Object.keys(initialResourcesLog).length) {
->>>>>>> af7ff5c3
           setResourcesLog(resources);
         }
       };
