--- conflicted
+++ resolved
@@ -37,13 +37,9 @@
     try {
       formActions.resetForm();
       const { password } = values;
-<<<<<<< HEAD
       
-      // const userIsAuthenticated = await handleLogin(password);  
+      // const userIsAuthenticated = await handleLogin(password);
       const userIsAuthenticated = true;
-=======
-      const userIsAuthenticated = await handleLogin(password);
->>>>>>> e3ba0462
       if (userIsAuthenticated) {
         actions.setAuthenticated(true);
         navigate('/userdashboard');
