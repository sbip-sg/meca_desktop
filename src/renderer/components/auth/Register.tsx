--- conflicted
+++ resolved
@@ -3,7 +3,6 @@
 import { Formik, Form, FormikHelpers } from 'formik';
 import CircularProgress from '@mui/material/CircularProgress';
 import { useNavigate } from 'react-router-dom';
-<<<<<<< HEAD
 import { useTheme } from '@emotion/react';
 import TextFieldWrapper from '../../utils/TextField';
 import FormSchema from '../../utils/FormSchema';
@@ -11,13 +10,6 @@
 import logoTest from '../../../../assets/logo-test.png';
 import Transitions from '../transitions/Transition';
 import handleAccountRegistration from './handleAccountRegistration';
-=======
-// import logoBlack from '../../../../assets/logo-black.png';
-import logoTest from '../../../../assets/logo-test.png';
-import Transitions from '../transitions/Transition';
-import { FormikHelpers } from 'formik';
-import handleAccountRegistration from './handleAccountRegistration'
->>>>>>> b341dea5
 import ErrorDialog from '../../utils/ErrorDialogue';
 import { useTheme } from '@emotion/react';
 
@@ -27,6 +19,7 @@
 
 const Register = () => {
   const navigate = useNavigate();
+  const theme = useTheme();
   const theme = useTheme();
   const [isLoading, setIsLoading] = useState(false);
   const [errorDialogOpen, setErrorDialogOpen] = useState(false);
@@ -53,7 +46,6 @@
     []
   );
 
-<<<<<<< HEAD
   return isLoading ? (
     <Transitions duration={1}>
       <CircularProgress
@@ -108,55 +100,6 @@
                 label="Password"
                 type="password"
               />
-=======
-  return (
-    <>
-      {isLoading ? (
-        <Transitions duration={1}>
-          <CircularProgress
-            size={36}
-            style={{
-              position: 'absolute',
-              top: '50%',
-              left: '50%',
-              transform: 'translate(-50%, -50%)',
-            }}
-          />
-        </Transitions>
-      ) : (
-        <Formik
-          initialValues={{ password: '' }}
-          validationSchema={FormSchema}
-          onSubmit={(values, formActions) => {
-            handleSubmit(values, formActions);
-          }}
-        >
-          {() => (
-            <Form>
-              <Container component="main" maxWidth="xs">
-                <Box
-                  sx={{
-                    mt: 8,
-                    display: 'flex',
-                    flexDirection: 'column',
-                    alignItems: 'center',
-                  }}
-                >
-                     <Box sx={{display: 'flex', justifyContent: 'center'}}>
-                    <img src={logoTest} width="70%" height="70%" style={{ margin: '5rem 0 2rem' }}/>
-                  </Box>
-                  <Typography variant="h5" py={2} 
-                  color={theme.palette.cerulean.main} marginTop="1rem"
-                  >
-                    CREATE ACCOUNT
-                  </Typography>
-                  <TextFieldWrapper
-                    name="password"
-                    placeholder="Enter password"
-                    label="Password"
-                    type="password"
-                  />
->>>>>>> b341dea5
 
               <Typography
                 fontSize="12px"
