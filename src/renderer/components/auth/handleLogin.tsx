const handleLogin = async (password: string): Promise<boolean> => {
  const did = window.electron.store.get('did');
  if (!did) {
    throw new Error('No account detected on this device!');
  }
  const isCorrectPassword = window.electron.store.equals('password', password);
  if (!isCorrectPassword) {
    return false;
  }
<<<<<<< HEAD
=======
  const { access_token, refresh_token } = accessTokenResponse;
  // console.log('did, ', did);
  // console.log('access_token', access_token);
  actions.setAccessToken(access_token);
  actions.setRefreshToken(refresh_token);
>>>>>>> 03424aad
  try {
    await startExecutor('meca_executor_test');
  } catch (executorError) {
    console.error('Error starting executor:', executorError);
    throw executorError;
  }
  return true;
};

const startExecutor = async (containerName: string) => {
  const dockerDaemonIsRunning =
    await window.electron.checkDockerDaemonRunning();
  if (!dockerDaemonIsRunning) {
    throw new Error('Docker daemon is not running');
  }
  const containerExist = await window.electron.checkContainerExist(
    containerName
  );
  if (containerExist) {
    const hasGpuSupport = await window.electron.checkContainerGpuSupport(
      containerName
    );
    if (hasGpuSupport) {
      await window.electron.removeExecutorContainer(containerName);
    }
  }
  await window.electron.runExecutorContainer(containerName);
};

export default handleLogin;<|MERGE_RESOLUTION|>--- conflicted
+++ resolved
@@ -7,14 +7,6 @@
   if (!isCorrectPassword) {
     return false;
   }
-<<<<<<< HEAD
-=======
-  const { access_token, refresh_token } = accessTokenResponse;
-  // console.log('did, ', did);
-  // console.log('access_token', access_token);
-  actions.setAccessToken(access_token);
-  actions.setRefreshToken(refresh_token);
->>>>>>> 03424aad
   try {
     await startExecutor('meca_executor_test');
   } catch (executorError) {
