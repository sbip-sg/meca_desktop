--- conflicted
+++ resolved
@@ -10,11 +10,7 @@
 const handleLogin = async (password: string): Promise<boolean | undefined> => {
   const did = window.electron.store.get('did');
   if (!did) {
-<<<<<<< HEAD
     throw new Error('No account detected on this device!');
-=======
-    throw new Error("No account detected on this device!")
->>>>>>> 762e928f
   }
   const credential = JSON.parse(window.electron.store.get('credential'));
   // To sign the credential using the private key to become verifiable presentation
