--- conflicted
+++ resolved
@@ -17,20 +17,20 @@
     let credentialToSet;
     if (skipRegenerateMnemonics) {
       // importing account
+      // importing account
       const mnemonics = window.electron.store.get('mnemonic');
       MnemonicAndKeyPair = await generateKeyPair(mnemonics);
       didToSet = window.electron.store.get('did-temp');
       credentialToSet = window.electron.store.get('credential-temp');
+      didToSet = window.electron.store.get('did-temp');
+      credentialToSet = window.electron.store.get('credential-temp');
     } else {
+      // create entirely new account
       // create entirely new account
       MnemonicAndKeyPair = await generateMnemonicAndKeyPair();
       if (typeof MnemonicAndKeyPair === 'undefined') {
         throw new Error('Key pair generation failed.');
       }
-<<<<<<< HEAD
-=======
-      console.log("MnemonicAndKeyPair.publicKey", MnemonicAndKeyPair.publicKey)
->>>>>>> 762e928f
       const { did, credential } = await createAccount({
         publicKey: uint8ArrayToDecimal(MnemonicAndKeyPair.publicKey),
       });
@@ -39,7 +39,6 @@
       }
       didToSet = did;
       credentialToSet = JSON.stringify({ credential: credential.result });
-<<<<<<< HEAD
     }
     if (MnemonicAndKeyPair) {
       const { mnemonic, publicKey, privateKey, publicKeyCompressed } =
@@ -76,34 +75,7 @@
           activated: [],
         })
       );
-=======
->>>>>>> 762e928f
     }
-    const { mnemonic, publicKey, privateKey, publicKeyCompressed } =
-      MnemonicAndKeyPair;
-
-    window.electron.store.set('mnemonic', mnemonic); // need to save mnemonic?
-    window.electron.store.set(
-      'publicKeyCompressed',
-      utf8ToHex(publicKeyCompressed)
-    );
-    window.electron.store.set('publicKey', utf8ToHex(publicKey));
-    window.electron.store.set(
-      'privateKey',
-      encryptWithPassword(utf8ToHex(privateKey), password)
-    );
-    window.electron.store.set('did', didToSet);
-    window.electron.store.set('credential', credentialToSet);
-    window.electron.store.set('isExecutorSettingsSaved', 'true');
-    window.electron.store.set(
-      'executorSettings',
-      JSON.stringify({
-        option: 'low',
-        cpu_cores: 1,
-        memory_mb: 2048,
-        gpus: 0,
-      })
-    );
   } catch (keyPairGenerationError) {
     throw keyPairGenerationError;
   }
