import React, { useState } from 'react';
import { useNavigate } from 'react-router-dom';

import {
  TextField,
  Grid,
  Button,
  Box,
  IconButton,
  Typography,
} from '@mui/material';
import VisibilityIcon from '@mui/icons-material/Visibility';
import VisibilityOffIcon from '@mui/icons-material/VisibilityOff';
import actions from '../../redux/actionCreators';

const ImportSeedPhrase = () => {
  const [words, setWords] = useState(Array(12).fill(''));
  const [showWords, setShowWords] = useState(false);
  const navigate = useNavigate();
  const handleChange =
    (index: number) => (event: React.ChangeEvent<HTMLInputElement>) => {
      const newWords = [...words];
      newWords[index] = event.target.value;
      setWords(newWords);
    };

  const handlePasteMnemonics = async () => {
    const pastedText = await navigator.clipboard.readText();
    console.log("pastedText", pastedText)
    const pastedWords = pastedText.split(/\s+/).slice(0, 12);
    setWords(pastedWords.concat(Array(12 - pastedWords.length).fill('')));
  };

  const toggleVisibility = () => {
    setShowWords(!showWords);
  };

  const handleProceedImportAccount = () => {
    const mnemonics = words.join(' ');
<<<<<<< HEAD
    window.electron.store.set('mnemonic', mnemonics);
=======
    console.log(mnemonics)
    window.electron.store.set('mnemonic', mnemonics)
>>>>>>> 762e928f
    navigate('/register');
    actions.setImportingAccount(true);
  };
  return (
    <>
      <Box
        sx={{
          display: 'flex',
          justifyContent: 'center',
          flexDirection: 'column',
          alignItems: 'center',
          height: '100%',
          marginTop: '5rem',
        }}
      >
        <Typography variant="h1" maxWidth="25rem" textAlign="center">
          Import Account From Seed Phrases
        </Typography>
        <Typography variant="body1" textAlign="center" marginTop="2rem">
          To import your account, please paste your 12-word seed phrase into the
          fields below.
        </Typography>
        <Box
          sx={{
            display: 'flex',
            justifyContent: 'center',
            alignItems: 'center',
            flexDirection: 'column',
            width: '65%',
            margin: '2rem 0 2rem 0',
          }}
        >
          <Grid container spacing={2}>
            {words.map((word, index) => (
              <Grid item xs={2} sm={2} key={index}>
                <TextField
                  label={`word ${index + 1}`}
                  type={showWords ? 'text' : 'password'}
                  variant="outlined"
                  value={word}
                  onChange={handleChange(index)}
                  fullWidth
                />
              </Grid>
            ))}
          </Grid>
          <Box
            sx={{
              display: 'flex',
              flexDirection: 'column',
              justifyContent: 'space-around',
              maxWidth: '18rem',
              width: '100%',
              margin: '2rem 0 0 0',
              padding: '0',
            }}
          >
            <Button
              variant="contained"
              onClick={handlePasteMnemonics}
              sx={{
                my: '0.5rem',
                py: '0.5rem',
                color: 'text.primary',
                backgroundColor: 'primary.main',
                fontWeight: '600',
              }}
            >
              Paste From Clipboard
            </Button>
            <Button
              variant="contained"
              onClick={toggleVisibility}
              sx={{
                my: '0.5rem',
                py: '0.5rem',
                color: 'text.primary',
                backgroundColor: 'primary.main',
                fontWeight: '600',
              }}
            >
              <IconButton sx={{ padding: '0 0.7rem 0 0' }}>
                {showWords ? <VisibilityOffIcon /> : <VisibilityIcon />}
              </IconButton>
              {showWords ? 'Hide Mnemonics' : 'Show Mnemonics'}
            </Button>
          </Box>
        </Box>
      </Box>
      <Box
        sx={{
          display: 'flex',
          flexDirection: 'row',
          justifyContent: 'center',
          alignItems: 'center',
          height: '100%',
          marginTop: '4rem',
        }}
      >
        <Button
          sx={{ margin: '0 1rem 0 0' }}
          variant="contained"
          onClick={() => navigate('/login')}
        >
          Back to Login
        </Button>
        <Button
          sx={{ margin: '0 1rem 0 0' }}
          variant="contained"
          onClick={handleProceedImportAccount}
        >
          Import Account
        </Button>
      </Box>
    </>
  );
};

export default ImportSeedPhrase;<|MERGE_RESOLUTION|>--- conflicted
+++ resolved
@@ -37,12 +37,7 @@
 
   const handleProceedImportAccount = () => {
     const mnemonics = words.join(' ');
-<<<<<<< HEAD
     window.electron.store.set('mnemonic', mnemonics);
-=======
-    console.log(mnemonics)
-    window.electron.store.set('mnemonic', mnemonics)
->>>>>>> 762e928f
     navigate('/register');
     actions.setImportingAccount(true);
   };
