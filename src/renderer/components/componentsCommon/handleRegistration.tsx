--- conflicted
+++ resolved
@@ -16,85 +16,12 @@
   blockTimeoutLimit: number,
   addStake: number
 ) => {
-<<<<<<< HEAD
-  await initActor('host');
-  await registerHostIfNotRegistered(blockTimeoutLimit, addStake);
-  const unpauseResponse = await unpauseExecutor();
-  if (!unpauseResponse) {
-    console.error('Unpause failed.');
-=======
-  if (!stake) {
-    try {
-      await getHostInitialStake();
-    } catch (error) {
-      if (error instanceof Error) {
-        console.error(error.message);
-        throw new Error(`${error.message}`);
-      } else {
-        console.error('Unknown Error:', error);
-        throw new Error('An unknown error occurred');
-      }
-    }
->>>>>>> e3af5769
-  }
-};
-
-export const registerHostIfNotRegistered = async (
-  blockTimeoutLimit: number,
-  addStake: number
-) => {
-  const stakeRes = await getHostInitialStake();
-  if (!stakeRes || stakeRes === undefined) {
-    throw new Error('Failed to get host initial stake');
-  }
-  const publicKey = window.electron.store.get('publicKey');
-<<<<<<< HEAD
-  const isRegisteredResponse = await isRegistered();
-  if (!isRegisteredResponse) {
-    const registrationSuccess = await registerHost(
-      publicKey,
-      blockTimeoutLimit,
-      stakeRes + addStake
-    );
-    if (!registrationSuccess) {
-      throw new Error('Host registration failed');
-    }
-  } else {
-    await updateBlockTimeoutLimit(blockTimeoutLimit);
-    await updatePublicKey(publicKey);
-  }
-};
-
-export const handleDeactivateHost = async () => {
-  const pauseResponse = await pauseExecutor();
-  if (!pauseResponse) {
-    console.error('Pause failed.');
-  }
-  if ((await updateBlockTimeoutLimit(0)) && (await closeActor())) {
-=======
-  await initActor("host");
-
   try {
-    const isRegisteredResponse = await isRegistered();
-    let registrationSuccess;
-    if (!isRegisteredResponse) {
-      registrationSuccess = await registerHost(
-        publicKey,
-        blockTimeoutLimit,
-        stake
-      );
-    } else {
-      registrationSuccess =
-        (await updateBlockTimeoutLimit(blockTimeoutLimit)) &&
-        (await updatePublicKey(publicKey));
-    }
-    if (registrationSuccess) {
-      const unpauseResponse = await unpauseExecutor();
-      if (!unpauseResponse) {
-        console.error('Unpause failed.');
-      }
-    } else {
-      throw new Error('Host registration failed');
+    await initActor('host');
+    await registerHostIfNotRegistered(blockTimeoutLimit, addStake);
+    const unpauseResponse = await unpauseExecutor();
+    if (!unpauseResponse) {
+      console.error('Unpause failed.');
     }
   } catch (error) {
     if (error instanceof Error) {
@@ -107,12 +34,46 @@
   }
 };
 
-export const handleDeregisterHost = async () => {
+export const registerHostIfNotRegistered = async (
+  blockTimeoutLimit: number,
+  addStake: number
+) => {
+  try {
+    const stakeRes = await getHostInitialStake();
+    if (!stakeRes || stakeRes === undefined) {
+      throw new Error('Failed to get host initial stake');
+    }
+    const publicKey = window.electron.store.get('publicKey');
+    const isRegisteredResponse = await isRegistered();
+    if (!isRegisteredResponse) {
+      const registrationSuccess = await registerHost(
+        publicKey,
+        blockTimeoutLimit,
+        stakeRes + addStake
+      );
+      if (!registrationSuccess) {
+        throw new Error('Host registration failed');
+      }
+    } else {
+      await updateBlockTimeoutLimit(blockTimeoutLimit);
+      await updatePublicKey(publicKey);
+    }
+  } catch (error) {
+    if (error instanceof Error) {
+      console.error(error.message);
+      throw new Error(`${error.message}`);
+    } else {
+      console.error('Unknown Error:', error);
+      throw new Error('An unknown error occurred');
+    }
+  }
+};
+
+export const handleDeactivateHost = async () => {
   try {
     await pauseExecutor();
     await updateBlockTimeoutLimit(0);
     await closeActor();
->>>>>>> e3af5769
     log.info('successfully deregistered');
   } catch (error) {
     if (error instanceof Error) {
