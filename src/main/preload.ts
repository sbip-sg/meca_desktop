--- conflicted
+++ resolved
@@ -40,12 +40,9 @@
     },
     // Other method you want to add like has(), reset(), etc.
   },
-<<<<<<< HEAD
+  // from client
   
   
-=======
-  // from client
->>>>>>> e3ba0462
   publishJob: (id: string, content: string) =>
     ipcRenderer.invoke('publish-job', id, content),
   startPublisher: (queueName: string) =>
