// Disable no-unused-vars, broken for spread args
/* eslint no-unused-vars: off */
import { contextBridge, ipcRenderer, IpcRendererEvent } from 'electron';

export type Channels = 'ipc-example';

const electronHandler = {
<<<<<<< HEAD
  openLinkPlease: () => ipcRenderer.invoke('openLinkPlease'),
  //   })
  // });
  ipcRenderer: {
    sendMessage(channel: Channels, args: unknown[]) {
      ipcRenderer.send(channel, args);
    },
    on(channel: Channels, func: (...args: unknown[]) => void) {
      const subscription = (_event: IpcRendererEvent, ...args: unknown[]) =>
        func(...args);
      ipcRenderer.on(channel, subscription);
=======
  // ipcRenderer: {
  //   sendMessage(channel: Channels, args: unknown[]) {
  //     ipcRenderer.send(channel, args);
  //   },
  //   on(channel: Channels, func: (...args: unknown[]) => void) {
  //     const subscription = (_event: IpcRendererEvent, ...args: unknown[]) =>
  //       func(...args);
  //     ipcRenderer.on(channel, subscription);
>>>>>>> b341dea5

  //     return () => {
  //       ipcRenderer.removeListener(channel, subscription);
  //     };
  //   },
  //   once(channel: Channels, func: (...args: unknown[]) => void) {
  //     ipcRenderer.once(channel, (_event, ...args) => func(...args));
  //   },
  // },
  // process.once("loaded", () => {
  //   contextBridge.exposeInMainWorld('electronAPI', {
  openLinkPlease: () => ipcRenderer.invoke('openLinkPlease'),
  //   })
  // });
  openWindow: () => {
      ipcRenderer.send('message:loginShow');
    },
    // Other method you want to add like has(), reset(), etc.
  store: {
    get(key) {
      return ipcRenderer.sendSync('electron-store-get', key);
    },
    set(property, val) {
      ipcRenderer.send('electron-store-set', property, val);
    },
    // Other method you want to add like has(), reset(), etc.
  },
  // from client


  publishJob: (id: string, content: string) =>
    ipcRenderer.invoke('publish-job', id, content),
  startPublisher: (queueName: string, containerRef: string) =>
    ipcRenderer.send('start-publisher', queueName, containerRef),
  stopPublisher: () => ipcRenderer.send('stop-publisher'),
  clientRegistered: (status: boolean) => ipcRenderer.send('client-registered', status),
  // to client
  onRegisterClient: (callback: (...args: any[]) => void) => {
    ipcRenderer.on('register-client', callback);
  },
  onOffloadJob: (callback: (...args: any[]) => void) => {
    ipcRenderer.on('offload-job', callback);
  },
  onDeregisterClient: (callback: (...args: any[]) => void) => {
    ipcRenderer.on('deregister-client', callback);
  },
  // from host
  startConsumer: (queueName: string) =>
    ipcRenderer.send('start-consumer', queueName),
  // to host
  onSubscribeJobs: (callback: (...args: any[]) => void) => {
    ipcRenderer.on('job-received', callback);
  },
  // to client and host
  onSubscribeJobResults: (callback: (...args: any[]) => void) => {
    ipcRenderer.on('job-results-received', callback);
  },
};

contextBridge.exposeInMainWorld('electron', electronHandler);

export type ElectronHandler = typeof electronHandler;<|MERGE_RESOLUTION|>--- conflicted
+++ resolved
@@ -5,19 +5,6 @@
 export type Channels = 'ipc-example';
 
 const electronHandler = {
-<<<<<<< HEAD
-  openLinkPlease: () => ipcRenderer.invoke('openLinkPlease'),
-  //   })
-  // });
-  ipcRenderer: {
-    sendMessage(channel: Channels, args: unknown[]) {
-      ipcRenderer.send(channel, args);
-    },
-    on(channel: Channels, func: (...args: unknown[]) => void) {
-      const subscription = (_event: IpcRendererEvent, ...args: unknown[]) =>
-        func(...args);
-      ipcRenderer.on(channel, subscription);
-=======
   // ipcRenderer: {
   //   sendMessage(channel: Channels, args: unknown[]) {
   //     ipcRenderer.send(channel, args);
@@ -26,7 +13,6 @@
   //     const subscription = (_event: IpcRendererEvent, ...args: unknown[]) =>
   //       func(...args);
   //     ipcRenderer.on(channel, subscription);
->>>>>>> b341dea5
 
   //     return () => {
   //       ipcRenderer.removeListener(channel, subscription);
