import path from 'path';
import { CID, create, globSource } from 'ipfs-http-client';
import { BrowserWindow, dialog } from 'electron';
import Channels from '../common/channels';
import { getElectronStoreFromKey } from './electronStore';
const os = require('os');
const fs = require('fs-extra');

const CONTAINER_FOLDER = 'ipfsFiles';

let ipfsFilesDir: string;
if (process.platform === 'win32') {
  const baseDir = path.join(getElectronStoreFromKey('LOCALAPPDATA'), '.MECA'); // Use LOCALAPPDATA for Windows
  ipfsFilesDir = path.join(baseDir, CONTAINER_FOLDER);
  fs.ensureDirSync(ipfsFilesDir);
} else {
  const baseDir = path.join(os.homedir(), '.MECA');
  ipfsFilesDir = path.join(baseDir, CONTAINER_FOLDER);
  fs.ensureDirSync(ipfsFilesDir);
}
export const getIpfsFilesDir = ipfsFilesDir;

<<<<<<< HEAD
const IPFS_NODE_URL = getElectronStoreFromKey('IPFS_NODE_URL') || 'http://localhost:5001';
=======
const IPFS_NODE_URL = window.electron.store.get('IPFS_NODE_URL') || 'http://localhost:5001';
>>>>>>> 0a97e8ee
const client = create({ IPFS_NODE_URL });

export const openFileDialog = async (event) => {
  let win = BrowserWindow.fromWebContents(event.sender);
  if (win) {
    const { canceled, filePaths } = await dialog.showOpenDialog(win, {
      // win here is to ensure user can only interact with the dialog
      properties: ['openFile'], // Allows users to select files only
    });
    if (canceled) {
      return;
    }
    event.reply(Channels.SELECTED_FILE, filePaths[0]);
  }
  // Assuming `filePaths[0]` is the path to the file you want to upload to IPFS
};

export const openFolderDialog = async (event) => {
  let win = BrowserWindow.fromWebContents(event.sender);
  if (win) {
    const { canceled, filePaths } = await dialog.showOpenDialog(win, {
      properties: ['openDirectory'], // Allows users to select directories only
    });

    if (canceled) {
      return;
    }
    // Assuming `filePaths[0]` is the path to the directory you want to upload to IPFS
    event.reply(Channels.SELECTED_FOLDER, filePaths[0]);
  }
};

export const testGenerateLargeFile = async (event, sizeInMB: number) => {
  const filePath = path.join(ipfsFilesDir, 'largeFile.txt');

  generateLargeFile(filePath, sizeInMB)
    .then(() => {
      event.reply('IPFS_ADD_LARGE_FILE_RESPONSE', true, filePath);
    })
    .catch((error) => {
      console.error('Error generating large file:', error);
      event.reply('IPFS_ADD_LARGE_FILE_RESPONSE', false, null, error.message);
    });
};

export const uploadFileToIPFS = async (event, filePath: string) => {
  try {
    const content = await fs.promises.readFile(filePath);
    const fileName = path.basename(filePath);
    const files = [
      {
        path: fileName,
        content,
      },
    ];

    // Use client.addAll to upload with the wrapping directory
    const addOptions = {
      pin: true,
      wrapWithDirectory: true,
      timeout: 10000,
    };
    let cid;
    for await (const file of client.addAll(files, addOptions)) {
      console.log(file);
      cid = file.cid.toString(); // This will update with each file, ending with the CID of the directory
    }
    return cid;
  } catch (error) {
    console.error('Error uploading file to IPFS:', error);
    throw error;
  }
};

export const uploadFolderToIPFS = async (event, folderPath: string) => {
  const globSourceOptions = { recursive: true };
  const addOptions = {
    pin: true,
    wrapWithDirectory: true,
    timeout: 10000,
  };
  try {
    let cid;
    for await (const file of client.addAll(
      globSource(folderPath, globSourceOptions),
      addOptions
    )) {
      console.log(file);
      cid = file.cid.toString(); // Update cid with each file, the last one will be the wrapping directory
    }
    return cid;
  } catch (error) {
    console.error('Error uploading folder to IPFS:', error);
    throw error;
  }
};

export const downloadFromIPFS = async (event, cid: string) => {
  console.log('cid', cid);
  try {
    for await (const file of client.get(cid)) {
      console.log('file', file);
      const outputPath = path.join(ipfsFilesDir, file.path);
      console.log('outputPath', outputPath);

      if (file.content) {
        console.log('file.content', file.content);
        await fs.ensureDir(path.dirname(outputPath));
        const writable = fs.createWriteStream(outputPath);
        for await (const chunk of file.content) {
          writable.write(chunk);
        }
        writable.end();
      } else {
        await fs.ensureDir(outputPath);
      }
    }
    console.log('Download complete');
    return `Content downloaded to ${ipfsFilesDir}`;
  } catch (error) {
    console.error('Error downloading content from IPFS:', error);
    throw error;
  }
};

export const readFirstLineOfFileInFolder = async (event, cid: string) => {
  try {
    const files = [];
    for await (const file of client.ls(cid)) {
      files.push(file);
    }

    // Assuming the text file you want to read is the first file in the folder
    // Adjust this logic to find the specific file if necessary
    if (files.length > 0) {
      const fileCid = files[0].cid.toString();

      const chunks = [];
      for await (const chunk of client.cat(fileCid)) {
        chunks.push(chunk);
      }
      const content = Buffer.concat(chunks).toString('utf8');

      // Get the first line of the file content
      const firstLine = content.split('\n')[0];
      console.log(`First line of the file: ${firstLine}`);

      return 'OK';
    } else {
      console.log('No files found in the folder.');
      return 'No files found in the folder.';
    }
  } catch (error) {
    console.error(`Error reading file from IPFS:`, error);
    return 'Error';
  }
};

export const getLocalFile = async (event, cid: string, fileName: string) => {
  const filePath = path.join(ipfsFilesDir, cid, fileName);
  try {
    const content = await fs.promises.readFile(filePath);
    return content;
  } catch (error) {
    console.error(`Error reading local file ${filePath}:`, error);
    return null;
  }
};

export const deleteFolder = async (event, cid: string) => {
  const folderPath = `${ipfsFilesDir}/${cid}`;

  try {
    await fs.remove(folderPath);
    console.log(`Successfully deleted local folder at ${folderPath}`);
    return true;
  } catch (error) {
    console.error(`Error deleting local folder at ${folderPath}:`, error);
    return false;
  }
};

export const checkFolderExists = async (event, cid: string) => {
  // Construct the full path to the folder
  const folderPath = `${ipfsFilesDir}/${cid}`;

  try {
    const exists = await fs.pathExists(folderPath);
    console.log(`Folder ${cid} exists: ${exists}`);
    return exists;
  } catch (error) {
    console.error(`Error checking existence of folder ${cid}:`, error);
    return false;
  }
};

const generateLargeFile = async (filePath: string, sizeInMB: number) => {
  // Delete the file first if it exists
  // await fs.remove(filePath);

  return new Promise((resolve, reject) => {
    const stream = fs.createWriteStream(filePath);
    const oneMB = 1024 * 1024;
    const chunkSize = 1024;
    const totalChunks = (sizeInMB * oneMB) / chunkSize;
    let written = 0;

    stream.on('error', reject);

    const writeChunk = () => {
      while (written < totalChunks) {
        // Generate a chunk with random numbers and a newline at the end
        const dataChunk = generateRandomNumbers(chunkSize - 1) + '\n';
        if (!stream.write(dataChunk)) {
          written++;
          return stream.once('drain', writeChunk);
        }
        written++;
      }
      if (written >= totalChunks) {
        stream.end();
      }
    };

    stream.on('finish', () => {
      console.log(`Finished writing ${sizeInMB}MB to ${filePath}`);
      resolve(filePath);
    });

    writeChunk();
  });
};

const generateRandomNumbers = (length: number): string => {
  let result = '';
  for (let i = 0; i < length; i++) {
    const randomDigit = Math.floor(Math.random() * 10);
    result += randomDigit.toString();
  }
  return result;
};

export const catFile = async (event, cid: string, extension: string) => {
  const chunks = [];

  // find extension in folder
  for await (const file of client.ls(cid)) {
    if (file.name.endsWith(extension)) {
      for await (const chunk of client.cat(file.cid)) {
        chunks.push(chunk);
      }
      return Buffer.concat(chunks).toString();
    }
  }

  return null;
};

export const statObject = async (event, cid: string) => {
  return client.object.stat(new CID(cid));
};

// unused

// // Handler to add data to IPFS
// ipcMain.handle(Channels.IPFS_ADD, async (event, data) => {
//   try {
//     const { cid } = await client.add(data);
//     return cid.toString();
//   } catch (error) {
//     console.error('Error adding data to IPFS:', error);
//     throw error; // This will be sent as an error to the renderer
//   }
// });
// ipcMain.handle('upload-file-to-ipfs', async (event, filePath) => {
//   try {
//     const file = await fs.promises.readFile(filePath);
//     const { cid } = await client.add({ path: path.basename(filePath), content: file });
//     return cid.toString();
//   } catch (error) {
//     console.error('Error uploading file to IPFS:', error);
//     throw error;
//   }
// });
// // Handler to fetch data from IPFS
// ipcMain.handle(Channels.IPFS_CAT, async (event, cid) => {
//   try {
//     const chunks = [];
//     for await (const chunk of client.cat(cid)) {
//       chunks.push(chunk);
//     }
//     return Buffer.concat(chunks).toString(); // Assuming the data is text
//   } catch (error) {
//     console.error('Error fetching data from IPFS:', error);
//     throw error; // This will be sent as an error to the renderer
//   }
// });

// ipcMain.handle('download-from-ipfs', async (event, cid) => {
//   console.log("Starting download for CID:", cid);
//   try {
//     let unwrappedBasePath = ""; // To store the unwrapped base path after identifying the wrapping layer

//     for await (const file of client.get(cid)) {
//       // Determine the unwrapped base path on the first iteration
//       if (!unwrappedBasePath) {
//         // Skip the first level directory (wrapping layer) by adjusting the basePath
//         const firstSlashIndex = file.path.indexOf('/');
//         if (firstSlashIndex !== -1) {
//           unwrappedBasePath = path.join(ipfsFilesDir, file.path.substring(0, firstSlashIndex));
//           await fs.ensureDir(unwrappedBasePath); // Ensure this adjusted base directory exists
//         } else {
//           // If there's no slash, it means it's a single file wrapped in a directory
//           unwrappedBasePath = ipfsFilesDir; // Use the ipfsFilesDir directly
//         }
//       }

//       // For the actual content, adjust the output path to remove the wrapping layer
//       const relativePath = file.path.substring(file.path.indexOf('/') + 1);
//       const outputPath = path.join(ipfsFilesDir, relativePath);

//       if (file.content) {
//         // It's a file; write its content to the outputPath
//         await fs.ensureDir(path.dirname(outputPath)); // Ensure directory for the file exists
//         const content = [];
//         for await (const chunk of file.content) {
//           content.push(chunk);
//         }
//         await fs.writeFile(outputPath, Buffer.concat(content));
//       } else if (relativePath) {
//         // It's a directory and not the wrapping layer; ensure it exists
//         await fs.ensureDir(outputPath);
//       }
//     }

//     console.log("Download complete");
//     return `Content downloaded successfully to ${unwrappedBasePath}`;
//   } catch (error) {
//     console.error('Error downloading content from IPFS:', error);
//     throw error;  // Propagate the error back to the renderer
//   }
// });<|MERGE_RESOLUTION|>--- conflicted
+++ resolved
@@ -10,7 +10,7 @@
 
 let ipfsFilesDir: string;
 if (process.platform === 'win32') {
-  const baseDir = path.join(getElectronStoreFromKey('LOCALAPPDATA'), '.MECA'); // Use LOCALAPPDATA for Windows
+  const baseDir = path.join(process.env.LOCALAPPDATA, '.MECA'); // Use LOCALAPPDATA for Windows
   ipfsFilesDir = path.join(baseDir, CONTAINER_FOLDER);
   fs.ensureDirSync(ipfsFilesDir);
 } else {
@@ -20,12 +20,15 @@
 }
 export const getIpfsFilesDir = ipfsFilesDir;
 
-<<<<<<< HEAD
-const IPFS_NODE_URL = getElectronStoreFromKey('IPFS_NODE_URL') || 'http://localhost:5001';
-=======
-const IPFS_NODE_URL = window.electron.store.get('IPFS_NODE_URL') || 'http://localhost:5001';
->>>>>>> 0a97e8ee
-const client = create({ IPFS_NODE_URL });
+let client = null;
+
+const getClient = () => {
+  if (client == null) {
+    const IPFS_NODE_URL = getElectronStoreFromKey('IPFS_NODE_URL') || 'http://localhost:5001';
+    client = create({ IPFS_NODE_URL });
+  }
+  return client;
+}
 
 export const openFileDialog = async (event) => {
   let win = BrowserWindow.fromWebContents(event.sender);
@@ -88,7 +91,7 @@
       timeout: 10000,
     };
     let cid;
-    for await (const file of client.addAll(files, addOptions)) {
+    for await (const file of getClient().addAll(files, addOptions)) {
       console.log(file);
       cid = file.cid.toString(); // This will update with each file, ending with the CID of the directory
     }
@@ -108,7 +111,7 @@
   };
   try {
     let cid;
-    for await (const file of client.addAll(
+    for await (const file of getClient().addAll(
       globSource(folderPath, globSourceOptions),
       addOptions
     )) {
@@ -125,7 +128,7 @@
 export const downloadFromIPFS = async (event, cid: string) => {
   console.log('cid', cid);
   try {
-    for await (const file of client.get(cid)) {
+    for await (const file of getClient().get(cid)) {
       console.log('file', file);
       const outputPath = path.join(ipfsFilesDir, file.path);
       console.log('outputPath', outputPath);
@@ -153,7 +156,7 @@
 export const readFirstLineOfFileInFolder = async (event, cid: string) => {
   try {
     const files = [];
-    for await (const file of client.ls(cid)) {
+    for await (const file of getClient().ls(cid)) {
       files.push(file);
     }
 
@@ -163,7 +166,7 @@
       const fileCid = files[0].cid.toString();
 
       const chunks = [];
-      for await (const chunk of client.cat(fileCid)) {
+      for await (const chunk of getClient().cat(fileCid)) {
         chunks.push(chunk);
       }
       const content = Buffer.concat(chunks).toString('utf8');
@@ -271,9 +274,9 @@
   const chunks = [];
 
   // find extension in folder
-  for await (const file of client.ls(cid)) {
+  for await (const file of getClient().ls(cid)) {
     if (file.name.endsWith(extension)) {
-      for await (const chunk of client.cat(file.cid)) {
+      for await (const chunk of getClient().cat(file.cid)) {
         chunks.push(chunk);
       }
       return Buffer.concat(chunks).toString();
@@ -284,7 +287,7 @@
 };
 
 export const statObject = async (event, cid: string) => {
-  return client.object.stat(new CID(cid));
+  return getClient().object.stat(new CID(cid));
 };
 
 // unused
