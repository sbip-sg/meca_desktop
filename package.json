--- conflicted
+++ resolved
@@ -125,12 +125,9 @@
     "framer-motion": "^10.12.12",
     "https-browserify": "^1.0.0",
     "js-sha3": "^0.8.0",
-<<<<<<< HEAD
+    "pb-util": "^1.0.3",
     "os-browserify": "^0.3.0",
     "process": "^0.11.10",
-=======
-    "pb-util": "^1.0.3",
->>>>>>> 95bcb7b3
     "protobufjs": "^7.2.3",
     "querystring-es3": "^0.2.1",
     "react": "^18.2.0",
