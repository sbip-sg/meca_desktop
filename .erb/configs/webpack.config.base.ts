--- conflicted
+++ resolved
@@ -6,12 +6,7 @@
 import TsconfigPathsPlugins from 'tsconfig-paths-webpack-plugin';
 import webpackPaths from './webpack.paths';
 import { dependencies as externals } from '../../release/app/package.json';
-<<<<<<< HEAD
-
-const Dotenv = require('dotenv-webpack');
-=======
 import dotenv from "dotenv";
->>>>>>> b341dea5
 
 const configuration: webpack.Configuration = {
   externals: [...Object.keys(externals || {})],
