/**
 * Build config for electron renderer process
 */

import path from 'path';
import webpack from 'webpack';
import HtmlWebpackPlugin from 'html-webpack-plugin';
import MiniCssExtractPlugin from 'mini-css-extract-plugin';
import { BundleAnalyzerPlugin } from 'webpack-bundle-analyzer';
import CssMinimizerPlugin from 'css-minimizer-webpack-plugin';
import { merge } from 'webpack-merge';
import TerserPlugin from 'terser-webpack-plugin';
import baseConfig from './webpack.config.base';
import webpackPaths from './webpack.paths';
import checkNodeEnv from '../scripts/check-node-env';
import deleteSourceMaps from '../scripts/delete-source-maps';

checkNodeEnv('production');
deleteSourceMaps();

const configuration: webpack.Configuration = {
  devtool: 'source-map',

  mode: 'production',

  target: ['web', 'electron-renderer'],

  entry: [path.join(webpackPaths.srcRendererPath, 'index.tsx')],

  output: {
    path: webpackPaths.distRendererPath,
    publicPath: './',
    filename: 'renderer.js',
    library: {
      type: 'umd',
    },
  },

  module: {
    rules: [
      {
        test: /\.csv$/,
        use: [
<<<<<<< HEAD
          {
            loader: 'file-loader',
          },
=======
            {
                loader: 'file-loader',
            },
>>>>>>> b341dea5
        ],
      },
      {
        test: /\.s?(a|c)ss$/,
        use: [
          MiniCssExtractPlugin.loader,
          {
            loader: 'css-loader',
            options: {
              modules: true,
              sourceMap: true,
              importLoaders: 1,
            },
          },
          'sass-loader',
        ],
        include: /\.module\.s?(c|a)ss$/,
      },
      {
        test: /\.s?(a|c)ss$/,
        use: [MiniCssExtractPlugin.loader, 'css-loader', 'sass-loader'],
        exclude: /\.module\.s?(c|a)ss$/,
      },
      // Fonts
      {
        test: /\.(woff|woff2|eot|ttf|otf)$/i,
        type: 'asset/resource',
      },
      // Images
      {
        test: /\.(png|jpg|jpeg|gif)$/i,
        type: 'asset/resource',
      },
      // SVG
      {
        test: /\.svg$/,
        use: [
          {
            loader: '@svgr/webpack',
            options: {
              prettier: false,
              svgo: false,
              svgoConfig: {
                plugins: [{ removeViewBox: false }],
              },
              titleProp: true,
              ref: true,
            },
          },
          'file-loader',
        ],
      },
    ],
  },

  optimization: {
    minimize: true,
    minimizer: [new TerserPlugin(), new CssMinimizerPlugin()],
  },

  plugins: [
    /**
     * Create global constants which can be configured at compile time.
     *
     * Useful for allowing different behaviour between development builds and
     * release builds
     *
     * NODE_ENV should be production so that modules do not perform certain
     * development checks
     */
    new webpack.EnvironmentPlugin({
      NODE_ENV: 'production',
      DEBUG_PROD: false,
    }),

    new MiniCssExtractPlugin({
      filename: 'style.css',
    }),

    new BundleAnalyzerPlugin({
      analyzerMode: process.env.ANALYZE === 'true' ? 'server' : 'disabled',
      analyzerPort: 8889,
    }),

    new HtmlWebpackPlugin({
      filename: 'index.html',
      template: path.join(webpackPaths.srcRendererPath, 'index.ejs'),
      minify: {
        collapseWhitespace: true,
        removeAttributeQuotes: true,
        removeComments: true,
      },
      isBrowser: false,
      isDevelopment: process.env.NODE_ENV !== 'production',
    }),

    new webpack.DefinePlugin({
      'process.type': '"renderer"',
    }),
  ],
};

export default merge(baseConfig, configuration);<|MERGE_RESOLUTION|>--- conflicted
+++ resolved
@@ -41,15 +41,9 @@
       {
         test: /\.csv$/,
         use: [
-<<<<<<< HEAD
-          {
-            loader: 'file-loader',
-          },
-=======
             {
                 loader: 'file-loader',
             },
->>>>>>> b341dea5
         ],
       },
       {
