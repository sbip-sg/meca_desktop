--- conflicted
+++ resolved
@@ -1,7 +1,3 @@
-<<<<<<< HEAD
-Built with Electron React Boilerplate.
-Electron React Boilerplate uses <a href="https://electron.atom.io/">Electron</a>, <a href="https://facebook.github.io/react/">React</a>, <a href="https://github.com/reactjs/react-router">React Router</a>, <a href="https://webpack.js.org/">Webpack</a> and <a href="https://www.npmjs.com/package/react-refresh">React Fast Refresh</a>.
-=======
 # MECAnywhere Desktop App
 
 The desktop app for interacting with MECA ecosystem. Uses Electron-React Boilerplate (Electron, React, React Router, Webpack) under the hood.
@@ -22,7 +18,6 @@
     ```bash
     docker build -t meca-executor -f task_executor/docker/Dockerfile .
     ```
->>>>>>> 62682b18
 
 4. Install IPFS Kubo from https://github.com/ipfs/kubo.git
 
@@ -43,12 +38,6 @@
 To package apps for the local platform (Docker Daemon require separate installation):
 
 ```bash
-<<<<<<< HEAD
-npm install
-```
-
-## Starting Development
-=======
 npm run package
 ```
 
@@ -97,7 +86,6 @@
 
 
 - **Installation issues**
->>>>>>> 62682b18
 
   Sometimes post installation complains about react-redux being a native module and should be in ```/release/app```. This error might only surface when doing a fresh ```npm install``` instead of doing a single ```npm install```. It could be due:
   - newly installed module(s) being a native module instead of react-redux. In this case try moving the newly added modules into /release/app and do a clean reinstall.
@@ -194,10 +182,6 @@
 To set the state using redux, use the ```actionCreators.setState()```. For example:
 
 ```bash
-<<<<<<< HEAD
-npm run package
-```
-=======
 import actions from 'renderer/redux/actionCreators';
 
 actions.setImportingAccount(false);
@@ -235,5 +219,4 @@
 - Task testing. Docker run can be done with Dockerode as well (see *handleRunTest*).
 - Fetching tasks data and transaction data from blockchain. Currently the data are still coming from the fullnode database.
 - Put forward a solution for the inconvenience caused by the requirement of accessing Metamask for every blockchain call due to gas fee. 
-- Potentially remove the account recovery functionality.   
->>>>>>> 62682b18
+- Potentially remove the account recovery functionality.   